--- conflicted
+++ resolved
@@ -12,31 +12,19 @@
 
 import geopandas as gpd
 
-<<<<<<< HEAD
 import satellitetools.aws_cog.aws_cog as aws_cog
 import satellitetools.biophys.biophys as biophys
-=======
-# %%
-import satellitetools.aws_cog as aws_cog
->>>>>>> dab47c95
 from satellitetools.common.classes import AOI, RequestParams
 from satellitetools.common.sentinel2 import S2_BANDS_10_20_COG
 from satellitetools.common.wrappers import get_s2_qi_and_data
 
 start_time = time.time()
-<<<<<<< HEAD
 package_dir = os.path.abspath(os.path.join(os.path.dirname(__file__), os.pardir))
 # should also work with geojson and kml/kmz
 geomfile = os.path.join(package_dir, "geometry-files/ruukki_blocks_wgs84.shp")
 gdf = gpd.read_file(geomfile)
 
 ruukki_block1 = gdf.loc[[0]]
-=======
-ruukki_df = gpd.read_file(
-    "/data/field-observatory/geometry-files/ruukki_blocks_wgs84.shp"
-)
-ruukki_block1 = ruukki_df.loc[[0]]
->>>>>>> dab47c95
 aoi_name = ruukki_block1.iloc[0].Name.replace(" ", "").lower()
 geom = ruukki_block1.iloc[0].geometry
 crs = ruukki_block1.crs.to_string()
@@ -59,10 +47,6 @@
 
 print(end_time - start_time)
 # %% Alternative using wrapper
-<<<<<<< HEAD
-=======
-from satellitetools.common.wrappers import get_s2_qi_and_data
->>>>>>> dab47c95
 
 datasource = "aws_cog"
 qi_threshold = 0.02
@@ -77,11 +61,7 @@
 aoi.qi, aoi.data = get_s2_qi_and_data(aoi, request, qi_threshold=qi_threshold)
 
 # %% Test biohys
-<<<<<<< HEAD
 
 aoi.data = biophys.run_snap_biophys(aoi.data, "LAI")
-=======
-import satellitetools.biophys as biophys
->>>>>>> dab47c95
 
 # %%